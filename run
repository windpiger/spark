#!/bin/bash

SCALA_VERSION=2.9.2

# Figure out where the Scala framework is installed
FWDIR="$(cd `dirname $0`; pwd)"

# Export this as SPARK_HOME
export SPARK_HOME="$FWDIR"

# Load environment variables from conf/spark-env.sh, if it exists
if [ -e $FWDIR/conf/spark-env.sh ] ; then
  . $FWDIR/conf/spark-env.sh
fi

if [ -e $FWDIR/conf/streaming-env.sh ] ; then
  . $FWDIR/conf/streaming-env.sh
fi

if [ "$SPARK_LAUNCH_WITH_SCALA" == "1" ]; then
  if [ `command -v scala` ]; then
    RUNNER="scala"
  else
    if [ -z "$SCALA_HOME" ]; then
      echo "SCALA_HOME is not set" >&2
      exit 1
    fi
    RUNNER="${SCALA_HOME}/bin/scala"
  fi
else
  if [ `command -v java` ]; then
    RUNNER="java"
  else
    if [ -z "$JAVA_HOME" ]; then
      echo "JAVA_HOME is not set" >&2
      exit 1
    fi
    RUNNER="${JAVA_HOME}/bin/java"
  fi
  if [ -z "$SCALA_LIBRARY_PATH" ]; then
    if [ -z "$SCALA_HOME" ]; then
      echo "SCALA_HOME is not set" >&2
      exit 1
    fi
    SCALA_LIBRARY_PATH="$SCALA_HOME/lib"
  fi
fi

# Figure out how much memory to use per executor and set it as an environment
# variable so that our process sees it and can report it to Mesos
if [ -z "$SPARK_MEM" ] ; then
  SPARK_MEM="512m"
fi
export SPARK_MEM

# Set JAVA_OPTS to be able to load native libraries and to set heap size
JAVA_OPTS="$SPARK_JAVA_OPTS"
JAVA_OPTS+=" -Djava.library.path=$SPARK_LIBRARY_PATH"
JAVA_OPTS+=" -Xms$SPARK_MEM -Xmx$SPARK_MEM"
# Load extra JAVA_OPTS from conf/java-opts, if it exists
if [ -e $FWDIR/conf/java-opts ] ; then
  JAVA_OPTS+=" `cat $FWDIR/conf/java-opts`"
fi
export JAVA_OPTS

CORE_DIR="$FWDIR/core"
REPL_DIR="$FWDIR/repl"
EXAMPLES_DIR="$FWDIR/examples"
BAGEL_DIR="$FWDIR/bagel"
STREAMING_DIR="$FWDIR/streaming"

# Build up classpath
CLASSPATH="$SPARK_CLASSPATH"
CLASSPATH+=":$FWDIR/conf"
CLASSPATH+=":$CORE_DIR/target/scala-$SCALA_VERSION/classes"
if [ -n "$SPARK_TESTING" ] ; then
  CLASSPATH+=":$CORE_DIR/target/scala-$SCALA_VERSION/test-classes"
fi
CLASSPATH+=":$CORE_DIR/src/main/resources"
CLASSPATH+=":$REPL_DIR/target/scala-$SCALA_VERSION/classes"
CLASSPATH+=":$EXAMPLES_DIR/target/scala-$SCALA_VERSION/classes"
<<<<<<< HEAD
CLASSPATH+=":$STREAMING_DIR/target/scala-$SCALA_VERSION/classes"
for jar in `find $FWDIR/lib_managed/jars -name '*jar'`; do
  CLASSPATH+=":$jar"
done
for jar in `find $FWDIR/lib_managed/bundles -name '*jar'`; do
=======
if [ -e "$FWDIR/lib_managed" ]; then
  for jar in `find "$FWDIR/lib_managed/jars" -name '*jar'`; do
    CLASSPATH+=":$jar"
  done
  for jar in `find "$FWDIR/lib_managed/bundles" -name '*jar'`; do
    CLASSPATH+=":$jar"
  done
fi
for jar in `find "$REPL_DIR/lib" -name '*jar'`; do
>>>>>>> 5e51b889
  CLASSPATH+=":$jar"
done
for jar in `find "$REPL_DIR/target" -name 'spark-repl-*-shaded-hadoop*.jar'`; do
  CLASSPATH+=":$jar"
done
CLASSPATH+=":$BAGEL_DIR/target/scala-$SCALA_VERSION/classes"
export CLASSPATH # Needed for spark-shell

# Figure out whether to run our class with java or with the scala launcher.
# In most cases, we'd prefer to execute our process with java because scala
# creates a shell script as the parent of its Java process, which makes it
# hard to kill the child with stuff like Process.destroy(). However, for
# the Spark shell, the wrapper is necessary to properly reset the terminal
# when we exit, so we allow it to set a variable to launch with scala.
if [ "$SPARK_LAUNCH_WITH_SCALA" == "1" ]; then
  EXTRA_ARGS=""     # Java options will be passed to scala as JAVA_OPTS
else
  CLASSPATH+=":$SCALA_LIBRARY_PATH/scala-library.jar"
  CLASSPATH+=":$SCALA_LIBRARY_PATH/scala-compiler.jar"
  CLASSPATH+=":$SCALA_LIBRARY_PATH/jline.jar"
  # The JVM doesn't read JAVA_OPTS by default so we need to pass it in
  EXTRA_ARGS="$JAVA_OPTS"
fi

exec "$RUNNER" -cp "$CLASSPATH" $EXTRA_ARGS "$@"<|MERGE_RESOLUTION|>--- conflicted
+++ resolved
@@ -79,13 +79,7 @@
 CLASSPATH+=":$CORE_DIR/src/main/resources"
 CLASSPATH+=":$REPL_DIR/target/scala-$SCALA_VERSION/classes"
 CLASSPATH+=":$EXAMPLES_DIR/target/scala-$SCALA_VERSION/classes"
-<<<<<<< HEAD
 CLASSPATH+=":$STREAMING_DIR/target/scala-$SCALA_VERSION/classes"
-for jar in `find $FWDIR/lib_managed/jars -name '*jar'`; do
-  CLASSPATH+=":$jar"
-done
-for jar in `find $FWDIR/lib_managed/bundles -name '*jar'`; do
-=======
 if [ -e "$FWDIR/lib_managed" ]; then
   for jar in `find "$FWDIR/lib_managed/jars" -name '*jar'`; do
     CLASSPATH+=":$jar"
@@ -95,7 +89,6 @@
   done
 fi
 for jar in `find "$REPL_DIR/lib" -name '*jar'`; do
->>>>>>> 5e51b889
   CLASSPATH+=":$jar"
 done
 for jar in `find "$REPL_DIR/target" -name 'spark-repl-*-shaded-hadoop*.jar'`; do
