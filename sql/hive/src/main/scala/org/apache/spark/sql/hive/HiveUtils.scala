--- conflicted
+++ resolved
@@ -451,120 +451,6 @@
     case (other, tpe) if primitiveTypes contains tpe => other.toString
   }
 
-<<<<<<< HEAD
-=======
-  /** Converts the native StructField to Hive's FieldSchema. */
-  private def toHiveColumn(c: StructField): FieldSchema = {
-    val typeString = if (c.metadata.contains(HIVE_TYPE_STRING)) {
-      c.metadata.getString(HIVE_TYPE_STRING)
-    } else {
-      c.dataType.catalogString
-    }
-    new FieldSchema(c.name, typeString, c.getComment.orNull)
-  }
-
-  /** Builds the native StructField from Hive's FieldSchema. */
-  private def fromHiveColumn(hc: FieldSchema): StructField = {
-    val columnType = try {
-      CatalystSqlParser.parseDataType(hc.getType)
-    } catch {
-      case e: ParseException =>
-        throw new SparkException("Cannot recognize hive type string: " + hc.getType, e)
-    }
-
-    val metadata = new MetadataBuilder().putString(HIVE_TYPE_STRING, hc.getType).build()
-    val field = StructField(
-      name = hc.getName,
-      dataType = columnType,
-      nullable = true,
-      metadata = metadata)
-    Option(hc.getComment).map(field.withComment).getOrElse(field)
-  }
-
-  // TODO: merge this with HiveClientImpl#toHiveTable
-  /** Converts the native table metadata representation format CatalogTable to Hive's Table. */
-  def toHiveTable(catalogTable: CatalogTable): HiveTable = {
-    // We start by constructing an API table as Hive performs several important transformations
-    // internally when converting an API table to a QL table.
-    val tTable = new org.apache.hadoop.hive.metastore.api.Table()
-    tTable.setTableName(catalogTable.identifier.table)
-    tTable.setDbName(catalogTable.database)
-
-    val tableParameters = new java.util.HashMap[String, String]()
-    tTable.setParameters(tableParameters)
-    catalogTable.properties.foreach { case (k, v) => tableParameters.put(k, v) }
-
-    tTable.setTableType(catalogTable.tableType match {
-      case CatalogTableType.EXTERNAL => HiveTableType.EXTERNAL_TABLE.toString
-      case CatalogTableType.MANAGED => HiveTableType.MANAGED_TABLE.toString
-      case CatalogTableType.VIEW => HiveTableType.VIRTUAL_VIEW.toString
-    })
-
-    val sd = new org.apache.hadoop.hive.metastore.api.StorageDescriptor()
-    tTable.setSd(sd)
-
-    // Note: In Hive the schema and partition columns must be disjoint sets
-    val (partCols, schema) = catalogTable.schema.map(toHiveColumn).partition { c =>
-      catalogTable.partitionColumnNames.contains(c.getName)
-    }
-    sd.setCols(schema.asJava)
-    tTable.setPartitionKeys(partCols.asJava)
-
-    catalogTable.storage.locationUri.foreach(sd.setLocation)
-    catalogTable.storage.inputFormat.foreach(sd.setInputFormat)
-    catalogTable.storage.outputFormat.foreach(sd.setOutputFormat)
-
-    val serdeInfo = new org.apache.hadoop.hive.metastore.api.SerDeInfo
-    catalogTable.storage.serde.foreach(serdeInfo.setSerializationLib)
-    sd.setSerdeInfo(serdeInfo)
-
-    val serdeParameters = new java.util.HashMap[String, String]()
-    catalogTable.storage.properties.foreach { case (k, v) => serdeParameters.put(k, v) }
-    serdeInfo.setParameters(serdeParameters)
-
-    new HiveTable(tTable)
-  }
-
-  /**
-   * Converts the native partition metadata representation format CatalogTablePartition to
-   * Hive's Partition.
-   */
-  def toHivePartition(
-      catalogTable: CatalogTable,
-      hiveTable: HiveTable,
-      partition: CatalogTablePartition): HivePartition = {
-    val tPartition = new org.apache.hadoop.hive.metastore.api.Partition
-    tPartition.setDbName(catalogTable.database)
-    tPartition.setTableName(catalogTable.identifier.table)
-    tPartition.setValues(catalogTable.partitionColumnNames.map(partition.spec(_)).asJava)
-
-    val sd = new org.apache.hadoop.hive.metastore.api.StorageDescriptor()
-    tPartition.setSd(sd)
-
-    // Note: In Hive the schema and partition columns must be disjoint sets
-    val schema = catalogTable.schema.map(toHiveColumn).filter { c =>
-      !catalogTable.partitionColumnNames.contains(c.getName)
-    }
-    sd.setCols(schema.asJava)
-
-    partition.storage.locationUri.foreach(sd.setLocation)
-    partition.storage.inputFormat.foreach(sd.setInputFormat)
-    partition.storage.outputFormat.foreach(sd.setOutputFormat)
-
-    val serdeInfo = new org.apache.hadoop.hive.metastore.api.SerDeInfo
-    sd.setSerdeInfo(serdeInfo)
-    // maps and lists should be set only after all elements are ready (see HIVE-7975)
-    partition.storage.serde.foreach(serdeInfo.setSerializationLib)
-
-    val serdeParameters = new java.util.HashMap[String, String]()
-    catalogTable.storage.properties.foreach { case (k, v) => serdeParameters.put(k, v) }
-    partition.storage.properties.foreach { case (k, v) => serdeParameters.put(k, v) }
-    serdeInfo.setParameters(serdeParameters)
-
-    new HivePartition(hiveTable, tPartition)
-  }
-
->>>>>>> 0fbecc73
   /**
    * Infers the schema for Hive serde tables and returns the CatalogTable with the inferred schema.
    * When the tables are data source tables or the schema already exists, returns the original
