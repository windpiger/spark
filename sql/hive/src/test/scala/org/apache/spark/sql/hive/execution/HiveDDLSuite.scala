--- conflicted
+++ resolved
@@ -1395,105 +1395,12 @@
     }
   }
 
-<<<<<<< HEAD
-  test("the columns order in catalog should respect the order when create table") {
-    withTable("t", "t1", "t2", "t3") {
-      val structType = Seq(("a", IntegerType), ("b", IntegerType),
-        ("c", StringType), ("d", StringType))
-      val partStructType = Seq(("c", StringType), ("d", StringType))
-
-      sql(
-        """CREATE TABLE IF NOT EXISTS t(a int, b int, c string, d string)
-          | using parquet
-          | partitioned by (c, d)""".stripMargin)
-      var table = spark.sessionState.catalog.getTableMetadata(TableIdentifier("t"))
-      assert(table.schema.map(s => (s.name, s.dataType)) == structType)
-      assert(table.partitionSchema.map(s => (s.name, s.dataType)) == partStructType)
-
-      val structType1 = Seq(("b", IntegerType), ("a", IntegerType),
-        ("d", StringType), ("c", StringType))
-      val partStructType1 = Seq(("d", StringType), ("c", StringType))
-
-      sql(
-        """CREATE TABLE IF NOT EXISTS t1(b int, a int, c string, d string)
-          | using parquet
-          | partitioned by (d, c)""".stripMargin)
-      table = spark.sessionState.catalog.getTableMetadata(TableIdentifier("t1"))
-      assert(table.schema.map(s => (s.name, s.dataType)) == structType1)
-      assert(table.partitionSchema.map(s => (s.name, s.dataType)) == partStructType1)
-
-      sql(
-        """CREATE TABLE IF NOT EXISTS t2(a int, b int, c string, d string)
-          | using hive
-          | partitioned by (c, d)""".stripMargin)
-      table = spark.sessionState.catalog.getTableMetadata(TableIdentifier("t2"))
-      assert(table.schema.map(s => (s.name, s.dataType)) == structType)
-      assert(table.partitionSchema.map(s => (s.name, s.dataType)) == partStructType)
-
-      sql(
-        """CREATE TABLE IF NOT EXISTS t3(b int, a int, d string, c string)
-          | using hive
-          | partitioned by (d, c)""".stripMargin)
-      table = spark.sessionState.catalog.getTableMetadata(TableIdentifier("t3"))
-      assert(table.schema.map(s => (s.name, s.dataType)) == structType1)
-      assert(table.partitionSchema.map(s => (s.name, s.dataType)) == partStructType1)
-    }
-  }
-
-  test("CTAS: the columns order in catalog should respect the order when create table") {
-    withTable("t", "t1", "t2", "t3") {
-      val structType = Seq(("a", IntegerType), ("b", IntegerType),
-        ("c", StringType), ("d", StringType))
-      val partStructType = Seq(("c", StringType), ("d", StringType))
-
-      sql(
-        """CREATE TABLE IF NOT EXISTS t
-          | using parquet
-          | partitioned by (c, d)
-          | as select 1 as a, 2 as b, 'x' as c, 'y' as d""".stripMargin)
-      var table = spark.sessionState.catalog.getTableMetadata(TableIdentifier("t"))
-      assert(table.schema.map(s => (s.name, s.dataType)) == structType)
-      assert(table.partitionSchema.map(s => (s.name, s.dataType)) == partStructType)
-
-      val structType1 = Seq(("b", IntegerType), ("a", IntegerType),
-        ("d", StringType), ("c", StringType))
-      val partStructType1 = Seq(("d", StringType), ("c", StringType))
-
-      sql(
-        """CREATE TABLE IF NOT EXISTS t1
-          | using parquet
-          | partitioned by (d, c)
-          | as select 1 as b, 2 as a, 'x' as c, 'y' as d""".stripMargin)
-      table = spark.sessionState.catalog.getTableMetadata(TableIdentifier("t1"))
-      assert(table.schema.map(s => (s.name, s.dataType)) == structType1)
-      assert(table.partitionSchema.map(s => (s.name, s.dataType)) == partStructType1)
-
-      withSQLConf(("hive.exec.dynamic.partition.mode", "nonstrict")) {
-        sql(
-          """CREATE TABLE IF NOT EXISTS t2
-            | using hive
-            | partitioned by (c, d)
-            | as select 1 as a, 2 as b, 'x' as c, 'y' as d""".stripMargin)
-        table = spark.sessionState.catalog.getTableMetadata(TableIdentifier("t2"))
-        assert(table.schema.map(s => (s.name, s.dataType)) == structType)
-        assert(table.partitionSchema.map(s => (s.name, s.dataType)) == partStructType)
-
-        sql(
-          """CREATE TABLE IF NOT EXISTS t3
-            | using hive
-            | partitioned by (d, c)
-            | as select 1 as b, 2 as a, 'x' as c, 'y' as d""".stripMargin)
-        table = spark.sessionState.catalog.getTableMetadata(TableIdentifier("t3"))
-        assert(table.schema.map(s => (s.name, s.dataType)) == structType1)
-        assert(table.partitionSchema.map(s => (s.name, s.dataType)) == partStructType1)
-      }
-=======
   test("partitioned table should always put partition columns at the end of table schema") {
     def getTableColumns(tblName: String): Seq[String] = {
       spark.sessionState.catalog.getTableMetadata(TableIdentifier(tblName)).schema.map(_.name)
     }
 
-    withTable("t", "t1", "t2", "t3", "t4") {
+    withTable("t", "t1", "t2", "t3", "t4", "t5") {
       sql("CREATE TABLE t(a int, b int, c int, d int) USING parquet PARTITIONED BY (d, b)")
       assert(getTableColumns("t") == Seq("a", "c", "d", "b"))
 
@@ -1514,8 +1421,10 @@
       sql("CREATE TABLE t4(a int, b int, c int, d int) USING hive PARTITIONED BY (d, b)")
       assert(getTableColumns("t4") == Seq("a", "c", "d", "b"))
 
-      // TODO: add test for creating partitioned hive serde table as select, once we support it.
->>>>>>> 3c2ba9fc
+      withSQLConf(("hive.exec.dynamic.partition.mode", "nonstrict")) {
+        sql("CREATE TABLE t5 USING hive PARTITIONED BY (d, b) AS SELECT 1 a, 1 b, 1 c, 1 d")
+        assert(getTableColumns("t5") == Seq("a", "c", "d", "b"))
+      }
     }
   }
 }